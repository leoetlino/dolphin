--- conflicted
+++ resolved
@@ -110,20 +110,15 @@
 	volatile u16 m_cmdlist[512];
 	volatile u32 m_cmdlist_size;
 
-<<<<<<< HEAD
-=======
 	bool m_run_on_thread;
-	std::thread m_axthread;
 
->>>>>>> 98601372
 	// Sync objects
 	std::mutex m_processing;
 	std::condition_variable m_cmdlist_cv;
 	std::mutex m_cmdlist_mutex;
 
-<<<<<<< HEAD
 	std::thread m_axthread;
-=======
+
 	// Table of coefficients for polyphase sample rate conversion.
 	// The coefficients aren't always available (they are part of the DSP DROM)
 	// so we also need to know if they are valid or not.
@@ -131,7 +126,6 @@
 	s16 m_coeffs[0x800];
 
 	void LoadResamplingCoefficients();
->>>>>>> 98601372
 
 	// Copy a command list from memory to our temp buffer
 	void CopyCmdList(u32 addr, u16 size);
